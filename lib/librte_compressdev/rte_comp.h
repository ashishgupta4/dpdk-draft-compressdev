--- conflicted
+++ resolved
@@ -202,13 +202,10 @@
 	/**< Base two log value of sliding window which was used to generate
 	 * compressed data. If window size can't be supported by the PMD then
 	 * setup of stream or private_xform should fail.
-<<<<<<< HEAD
-=======
 	 */
 	enum rte_comp_hash_algorithm hash_algo;
 	/**< Hash algorithm to be used with decompress operation. Hash is always
 	 * done on plaintext.
->>>>>>> 08db7fdb
 	 */
 };
 
