--- conflicted
+++ resolved
@@ -79,14 +79,10 @@
 	struct rte_compressdev_info dev_info;
 	int i = 0;
 
-<<<<<<< HEAD
-	memset(&dev_info, 0, sizeof(struct rte_compressdev_info));
-=======
 	if (dev_id >= compressdev_globals.nb_devs) {
 		COMPRESSDEV_LOG(ERR, "Invalid dev_id=%d", dev_id);
 		return NULL;
 	}
->>>>>>> 08db7fdb
 	rte_compressdev_info_get(dev_id, &dev_info);
 
 	while ((capability = &dev_info.capabilities[i++])->algo !=
