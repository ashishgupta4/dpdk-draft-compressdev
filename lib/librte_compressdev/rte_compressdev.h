--- conflicted
+++ resolved
@@ -665,11 +665,7 @@
  *   Pointer to where PMD's private_xform handle should be stored
  *
  * @return
-<<<<<<< HEAD
- *  - if successful returns RTE_COMP_PRIV_XFORM_SHAREABLE/NOT_SHAREABLE
-=======
  *  - if successful returns 0
->>>>>>> 08db7fdb
  *    and valid private_xform handle
  *  - <0 in error cases
  *  - Returns -EINVAL if input parameters are invalid.
